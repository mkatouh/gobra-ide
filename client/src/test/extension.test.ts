// This Source Code Form is subject to the terms of the Mozilla Public
// License, v. 2.0. If a copy of the MPL was not distributed with this
// file, You can obtain one at http://mozilla.org/MPL/2.0/.
//
// Copyright (c) 2011-2020 ETH Zurich.

import * as assert from 'assert';
import * as vscode from 'vscode';
import * as path from 'path';
import { State } from '../ExtensionState';
<<<<<<< HEAD
import { Verifier } from '../VerificationService';
import { Commands, ContributionCommands, Helper } from '../Helper';
=======
import { Commands, Helper } from '../Helper';
>>>>>>> e54fd7c6
import { TestHelper } from './TestHelper';

const PROJECT_ROOT = path.join(__dirname, "..", "..");
const DATA_ROOT = path.join(PROJECT_ROOT, "src", "test", "data");
const ASSERT_TRUE = "assert_true.gobra";
const ASSERT_FALSE = "assert_false.gobra";
const FAILING_POST_GOBRA = "failing_post.gobra";
const FAILING_POST_GO = "failing_post.go";
const PKG_FILE_1 = "pkg/file1.gobra";

const URL_CONVERSION_TIMEOUT_MS = 5000; // 5s
const GOBRA_TOOL_UPDATE_TIMEOUT_MS = 4 * 60 * 1000; // 4min
const GOBRA_VERIFICATION_TIMEOUT_MS = 1 * 60 * 1000; // 1min

function log(msg: string) {
    console.log("[UnitTest] " + msg);
}

function getTestDataPath(fileName: string): string {
    return path.join(DATA_ROOT, fileName);
}

/**
 * Open a file in the IDE
 *
 * @param fileName
 */
async function openFile(fileName: string): Promise<vscode.TextDocument> {
    const filePath = getTestDataPath(fileName);
    log("Open " + filePath);
    return TestHelper.openFile(filePath);
}

async function openAndVerify(fileName: string, command: string): Promise<vscode.TextDocument> {
    // open file, ...
    const document = await openFile(fileName);
    // ... send verification command to server...
    await vscode.commands.executeCommand(command);
    // ... and wait for result notification from server
    await new Promise((resolve) => State.client.onNotification(Commands.overallResult, resolve));
    return document;
}

function openAndVerifyFile(fileName: string): Promise<vscode.TextDocument> {
    return openAndVerify(fileName, ContributionCommands.verifyFile);
}

async function openAndVerifyPackage(fileName: string): Promise<vscode.TextDocument> {
    return openAndVerify(fileName, ContributionCommands.verifyPackage);
}

suite("Extension", () => {

    suiteSetup(async function() {
        // set timeout to a large value such that extension can be started and Gobra tools installed:
        this.timeout(GOBRA_TOOL_UPDATE_TIMEOUT_MS);
        // activate extension:
        await TestHelper.startExtension(getTestDataPath(ASSERT_TRUE));
        log("suiteSetup done");
    });

    suiteTeardown(async function() {
        log("Tear down test suite");
        await TestHelper.stopExtension();
    });
    
    test("Recognize Gobra files", async () => {
        const document = await openFile(ASSERT_TRUE);
        assert.strictEqual(document.languageId, "gobra");
    });
    
    test("Recognize Go files", async () => {
        const document = await openFile(FAILING_POST_GO);
        assert.strictEqual(document.languageId, "go");
    });

    test("Check conversion of Gobra Tool Provider URL - regular URL", async function() {
        // as there shouldn't be any network request involved, we do not need to increase the default timeout
        const url = "https://gobra-ide.s3.eu-central-1.amazonaws.com/stable/GobraToolsLinux.zip";
        const parseResult = await Helper.parseGitHubAssetURL(url);
        assert.strictEqual(parseResult.isGitHubAsset, false);
        assert.strictEqual(await parseResult.getUrl(), url);
    })

    test("Check conversion of Gobra Tool Provider URL - latest GitHub asset", async function() {
        this.timeout(URL_CONVERSION_TIMEOUT_MS);
        const url = "github.com/viperproject/gobra-ide/releases/latest?asset-name=GobraToolsLinux.zip";
        const parseResult = await Helper.parseGitHubAssetURL(url);
        // this should return the actual URL to the asset
        assert.strictEqual(parseResult.isGitHubAsset, true);
        assert.notStrictEqual(await parseResult.getUrl(), url);
    })

    test("Check conversion of Gobra Tool Provider URL - latest pre-release GitHub asset", async function() {
        this.timeout(URL_CONVERSION_TIMEOUT_MS);
        const url = "github.com/viperproject/gobra-ide/releases/latest?asset-name=GobraToolsLinux.zip&include-prereleases";
        const parseResult = await Helper.parseGitHubAssetURL(url);
        // this should return the actual URL to the asset
        assert.strictEqual(parseResult.isGitHubAsset, true);
        assert.notStrictEqual(await parseResult.getUrl(), url);
    })

    test("Check conversion of Gobra Tool Provider URL - latest tagged GitHub asset", async function() {
        this.timeout(URL_CONVERSION_TIMEOUT_MS);
        const url = "github.com/viperproject/gobra-ide/releases/tags/v1.0-alpha.2?asset-name=GobraToolsLinux.zip";
        const parseResult = await Helper.parseGitHubAssetURL(url);
        // this should return the actual URL to the asset
        assert.strictEqual(parseResult.isGitHubAsset, true);
        assert.notStrictEqual(await parseResult.getUrl(), url);
    })

    test("Verify simple correct program", async function() {
        this.timeout(GOBRA_VERIFICATION_TIMEOUT_MS);
        const document = await openAndVerifyFile(ASSERT_TRUE);
        const diagnostics = vscode.languages.getDiagnostics(document.uri);
        assert.strictEqual(diagnostics.length, 0);
    });

    test("Verify simple incorrect program", async function() {
        this.timeout(GOBRA_VERIFICATION_TIMEOUT_MS);
        const document = await openAndVerifyFile(ASSERT_FALSE);
        const diagnostics = vscode.languages.getDiagnostics(document.uri);
        assert.strictEqual(diagnostics.length, 1);
        assert.strictEqual(diagnostics[0].severity, vscode.DiagnosticSeverity.Error);
    });

    test("Underline the 'false' in the failing postcondition", async function() {
        this.timeout(GOBRA_VERIFICATION_TIMEOUT_MS);
        const document = await openAndVerifyFile(FAILING_POST_GOBRA);
        const diagnostics = vscode.languages.getDiagnostics(document.uri);
        assert.ok(
            diagnostics.some(
                (diagnostic) => (
                    document.getText(diagnostic.range).includes("false")
                )
            ),
            "The 'false' expression in the postcondition was not reported."
        );
    });
    
    test("Underline the 'false' in the failing postcondition of a go program", async function() {
        this.timeout(GOBRA_VERIFICATION_TIMEOUT_MS);
        const document = await openAndVerifyFile(FAILING_POST_GO);
        const diagnostics = vscode.languages.getDiagnostics(document.uri);
        assert.ok(
            diagnostics.some(
                (diagnostic) => (
                    document.getText(diagnostic.range).includes("false")
                )
            ),
            "The 'false' expression in the postcondition of a go program was not reported."
        );
    });

    test("Verifying basic programs as a package fails because of differing package names", async function() {
        this.timeout(GOBRA_VERIFICATION_TIMEOUT_MS);
        const document = await openAndVerifyPackage(ASSERT_FALSE);
        const diagnostics = vscode.languages.getDiagnostics(document.uri);
        assert.ok(diagnostics.length >= 1 && diagnostics[0].severity === vscode.DiagnosticSeverity.Error);
    });

    test("Verifying a package consisting of two files succeeds", async function() {
        this.timeout(GOBRA_VERIFICATION_TIMEOUT_MS);
        const document = await openAndVerifyPackage(PKG_FILE_1);
        const diagnostics = vscode.languages.getDiagnostics(document.uri);
        assert.strictEqual(diagnostics.length, 0);
    });
    
    test("Update Gobra tools", async function() {
        // execute this test as the last one as the IDE has to be restarted afterwards
        this.timeout(GOBRA_TOOL_UPDATE_TIMEOUT_MS);
        log("start updating Gobra tools");
        // the following command directly invokes the update function (without going via the VSCode ecosystem).
        // this is in particular useful for debugging / reproducing / understanding an issue as the error / exception 
        // will be visible in the output and will not be swallowed by VSCode.
        // await Verifier.updateGobraTools(State.context, true);
        await vscode.commands.executeCommand("gobra.updateGobraTools");
        log("done updating Gobra tools");
    });
});<|MERGE_RESOLUTION|>--- conflicted
+++ resolved
@@ -8,12 +8,7 @@
 import * as vscode from 'vscode';
 import * as path from 'path';
 import { State } from '../ExtensionState';
-<<<<<<< HEAD
-import { Verifier } from '../VerificationService';
 import { Commands, ContributionCommands, Helper } from '../Helper';
-=======
-import { Commands, Helper } from '../Helper';
->>>>>>> e54fd7c6
 import { TestHelper } from './TestHelper';
 
 const PROJECT_ROOT = path.join(__dirname, "..", "..");
